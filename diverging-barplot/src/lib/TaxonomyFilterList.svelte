<script lang="ts">
    import features from "../util/features.svelte";
    import plot from "../util/plot";
    import { TaxonomyNode } from "../util/taxonomy.svelte";
    import ControlContainer from "./ControlContainer.svelte";

    const { taxonomyPlot, taxonomyFilters } = $props();

    function removeFilter(type: string, value?: string, node?: TaxonomyNode) {
        return () => {
            if (type == "feature-count") {
                taxonomyFilters.removeFeatureCountFilter(value);
            } else if (type == "individual") {
                taxonomyFilters.removeIndividualFilter(node);
            }
            taxonomyFilters.applyFilters();
            taxonomyPlot.render(taxonomyPlot.render);

            features.render();
            plot.updateData(features.view);
        };
    }
</script>

<ControlContainer title='Taxonomy Filters'>
    <div id="filters">
        {#each taxonomyFilters?.filters as filter}
            <div class="filter">
                {#if filter.type == "feature-count"}
                    <p>features {"<"} {filter.value}</p>
                    <button onclick={removeFilter(filter.type, filter.value)}>
                        Remove
                    </button>
                {:else if filter.type == "individual"}
                    <p>
                        individual filter of
                        {filter.node.getNonAnonymousTaxonString()}
                    </p>
                    <button
                        onclick={removeFilter(
                            filter.type,
                            undefined,
                            filter.node,
                        )}
                    >
                        Remove
                    </button>
                {/if}
            </div>
        {/each}
    </div>
<<<<<<< HEAD
</div>

<style>
    #container {
        width: 100%;
        height: 22%;
        border: 2px solid lightgray;
        border-radius: 5px;

        display: flex;
        flex-direction: column;
        justify-content: space-around;
        align-items: center;
    }
    h1 {
        margin: 0;
        padding: 6px 0px;
        font-size: 16px;
    }
=======
    <div class="flex gap-1 text-sm">
        <input
            type="checkbox"
            id="hide-filters"
            name="hide-filters"
            bind:checked={hideFilteredTree}
            onchange={handleHideFilteredTree}
        />
        <label for="hide-filters">Hide filtered taxa from tree</label>
    </div>
    <div class="flex gap-1 text-sm">
        <input
            type="checkbox"
            id="plot-sync"
            name="plot-sync"
            bind:checked={hideFilteredPlot}
            onchange={handlehideFilteredPlot}
        />
        <label for="plot-sync">Hide filtered taxa from plot</label>
    </div>
    <div class="flex gap-1 text-sm">
        <input
            type="checkbox"
            id="keep-only"
            name="keep-only"
            bind:checked={keepOnly}
            onchange={handleKeepOnly}
        />
        <label for="keep-only">Show only kept taxa in plot</label>
    </div>
</ControlContainer>

<style>
>>>>>>> f149b02b
    .filter {
        background-color: #fca9a9;
        border-radius: 5px;
        padding: 8px 2px;
        display: flex;
        flex-direction: row;
        justify-content: space-around;
        align-items: center;
        width: 80%;
        margin-bottom: 5px;
    }
    p {
        margin: 0;
        padding: 0;
    }
    #filters {
        width: 100%;
        display: flex;
        flex-direction: column;
        justify-content: space-around;
        align-items: center;
        overflow: scroll;
    }
</style><|MERGE_RESOLUTION|>--- conflicted
+++ resolved
@@ -22,7 +22,7 @@
     }
 </script>
 
-<ControlContainer title='Taxonomy Filters'>
+<ControlContainer title="Taxonomy Filters">
     <div id="filters">
         {#each taxonomyFilters?.filters as filter}
             <div class="filter">
@@ -49,27 +49,6 @@
             </div>
         {/each}
     </div>
-<<<<<<< HEAD
-</div>
-
-<style>
-    #container {
-        width: 100%;
-        height: 22%;
-        border: 2px solid lightgray;
-        border-radius: 5px;
-
-        display: flex;
-        flex-direction: column;
-        justify-content: space-around;
-        align-items: center;
-    }
-    h1 {
-        margin: 0;
-        padding: 6px 0px;
-        font-size: 16px;
-    }
-=======
     <div class="flex gap-1 text-sm">
         <input
             type="checkbox"
@@ -103,7 +82,6 @@
 </ControlContainer>
 
 <style>
->>>>>>> f149b02b
     .filter {
         background-color: #fca9a9;
         border-radius: 5px;
