--- conflicted
+++ resolved
@@ -1,19 +1,9 @@
-<<<<<<< HEAD
 import { defineConfig } from "vite";
 import { svelte } from "@sveltejs/vite-plugin-svelte";
+import tailwindcss from "@tailwindcss/vite";
 
 // https://vite.dev/config/
 export default defineConfig({
-    plugins: [svelte()],
+    plugins: [svelte(), tailwindcss()],
     base: "",
-});
-=======
-import { defineConfig } from 'vite'
-import { svelte } from '@sveltejs/vite-plugin-svelte'
-import tailwindcss from '@tailwindcss/vite'
-
-// https://vite.dev/config/
-export default defineConfig({
-  plugins: [svelte(), tailwindcss()],
-})
->>>>>>> f149b02b
+});